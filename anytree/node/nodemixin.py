# -*- coding: utf-8 -*-

import warnings

from anytree.iterators import PreOrderIter

from ..config import ASSERTIONS
from .exceptions import LoopError, TreeError


class NodeMixin:

<<<<<<< HEAD
    __slots__ = ["__parent", "__children"]
    
    separator = "/"

    u"""
=======
    """
>>>>>>> 29609366
    The :any:`NodeMixin` class extends any Python class to a tree node.

    The only tree relevant information is the `parent` attribute.
    If `None` the :any:`NodeMixin` is root node.
    If set to another node, the :any:`NodeMixin` becomes the child of it.

    The `children` attribute can be used likewise.
    If `None` the :any:`NodeMixin` has no children.
    The `children` attribute can be set to any iterable of :any:`NodeMixin` instances.
    These instances become children of the node.

    >>> from anytree import NodeMixin, RenderTree
    >>> class MyBaseClass(object):  # Just an example of a base class
    ...     foo = 4
    >>> class MyClass(MyBaseClass, NodeMixin):  # Add Node feature
    ...     def __init__(self, name, length, width, parent=None, children=None):
    ...         super(MyClass, self).__init__()
    ...         self.name = name
    ...         self.length = length
    ...         self.width = width
    ...         self.parent = parent
    ...         if children:
    ...             self.children = children

    Construction via `parent`:

    >>> my0 = MyClass('my0', 0, 0)
    >>> my1 = MyClass('my1', 1, 0, parent=my0)
    >>> my2 = MyClass('my2', 0, 2, parent=my0)

    >>> for pre, _, node in RenderTree(my0):
    ...     treestr = u"%s%s" % (pre, node.name)
    ...     print(treestr.ljust(8), node.length, node.width)
    my0      0 0
    ├── my1  1 0
    └── my2  0 2

    Construction via `children`:

    >>> my0 = MyClass('my0', 0, 0, children=[
    ...     MyClass('my1', 1, 0),
    ...     MyClass('my2', 0, 2),
    ... ])

    >>> for pre, _, node in RenderTree(my0):
    ...     treestr = u"%s%s" % (pre, node.name)
    ...     print(treestr.ljust(8), node.length, node.width)
    my0      0 0
    ├── my1  1 0
    └── my2  0 2

    Both approaches can be mixed:

    >>> my0 = MyClass('my0', 0, 0, children=[
    ...     MyClass('my1', 1, 0),
    ... ])
    >>> my2 = MyClass('my2', 0, 2, parent=my0)

    >>> for pre, _, node in RenderTree(my0):
    ...     treestr = u"%s%s" % (pre, node.name)
    ...     print(treestr.ljust(8), node.length, node.width)
    my0      0 0
    ├── my1  1 0
    └── my2  0 2
    """

    separator = "/"

    @property
    def parent(self):
        """
        Parent Node.

        On set, the node is detached from any previous parent node and attached
        to the new node.

        >>> from anytree import Node, RenderTree
        >>> udo = Node("Udo")
        >>> marc = Node("Marc")
        >>> lian = Node("Lian", parent=marc)
        >>> print(RenderTree(udo))
        Node('/Udo')
        >>> print(RenderTree(marc))
        Node('/Marc')
        └── Node('/Marc/Lian')

        **Attach**

        >>> marc.parent = udo
        >>> print(RenderTree(udo))
        Node('/Udo')
        └── Node('/Udo/Marc')
            └── Node('/Udo/Marc/Lian')

        **Detach**

        To make a node to a root node, just set this attribute to `None`.

        >>> marc.is_root
        False
        >>> marc.parent = None
        >>> marc.is_root
        True
        """
        if hasattr(self, "_NodeMixin__parent"):
            return self.__parent
        return None

    @parent.setter
    def parent(self, value):
        if value is not None and not isinstance(value, NodeMixin):
            msg = "Parent node %r is not of type 'NodeMixin'." % (value,)
            raise TreeError(msg)
        if hasattr(self, "_NodeMixin__parent"):
            parent = self.__parent
        else:
            parent = None
        if parent is not value:
            self.__check_loop(value)
            self.__detach(parent)
            self.__attach(value)

    def __check_loop(self, node):
        if node is not None:
            if node is self:
                msg = "Cannot set parent. %r cannot be parent of itself."
                raise LoopError(msg % (self,))
            if any(child is self for child in node.iter_path_reverse()):
                msg = "Cannot set parent. %r is parent of %r."
                raise LoopError(msg % (self, node))

    def __detach(self, parent):
        # pylint: disable=W0212,W0238
        if parent is not None:
            self._pre_detach(parent)
            parentchildren = parent.__children_or_empty
            if ASSERTIONS:  # pragma: no branch
                assert any(child is self for child in parentchildren), "Tree is corrupt."  # pragma: no cover
            # ATOMIC START
            parent.__children = [child for child in parentchildren if child is not self]
            self.__parent = None
            # ATOMIC END
            self._post_detach(parent)

    def __attach(self, parent):
        # pylint: disable=W0212
        if parent is not None:
            self._pre_attach(parent)
            parentchildren = parent.__children_or_empty
            if ASSERTIONS:  # pragma: no branch
                assert not any(child is self for child in parentchildren), "Tree is corrupt."  # pragma: no cover
            # ATOMIC START
            parentchildren.append(self)
            self.__parent = parent
            # ATOMIC END
            self._post_attach(parent)

    @property
    def __children_or_empty(self):
        if not hasattr(self, "_NodeMixin__children"):
            self.__children = []
        return self.__children

    @property
    def children(self):
        """
        All child nodes.

        >>> from anytree import Node
        >>> n = Node("n")
        >>> a = Node("a", parent=n)
        >>> b = Node("b", parent=n)
        >>> c = Node("c", parent=n)
        >>> n.children
        (Node('/n/a'), Node('/n/b'), Node('/n/c'))

        Modifying the children attribute modifies the tree.

        **Detach**

        The children attribute can be updated by setting to an iterable.

        >>> n.children = [a, b]
        >>> n.children
        (Node('/n/a'), Node('/n/b'))

        Node `c` is removed from the tree.
        In case of an existing reference, the node `c` does not vanish and is the root of its own tree.

        >>> c
        Node('/c')

        **Attach**

        >>> d = Node("d")
        >>> d
        Node('/d')
        >>> n.children = [a, b, d]
        >>> n.children
        (Node('/n/a'), Node('/n/b'), Node('/n/d'))
        >>> d
        Node('/n/d')

        **Duplicate**

        A node can just be the children once. Duplicates cause a :any:`TreeError`:

        >>> n.children = [a, b, d, a]
        Traceback (most recent call last):
            ...
        anytree.node.exceptions.TreeError: Cannot add node Node('/n/a') multiple times as child.
        """
        return tuple(self.__children_or_empty)

    @staticmethod
    def __check_children(children):
        seen = set()
        for child in children:
            if not isinstance(child, NodeMixin):
                msg = "Cannot add non-node object %r. It is not a subclass of 'NodeMixin'." % (child,)
                raise TreeError(msg)
            childid = id(child)
            if childid not in seen:
                seen.add(childid)
            else:
                msg = "Cannot add node %r multiple times as child." % (child,)
                raise TreeError(msg)

    @children.setter
    def children(self, children):
        # convert iterable to tuple
        children = tuple(children)
        NodeMixin.__check_children(children)
        # ATOMIC start
        old_children = self.children
        del self.children
        try:
            self._pre_attach_children(children)
            for child in children:
                child.parent = self
            self._post_attach_children(children)
            if ASSERTIONS:  # pragma: no branch
                assert len(self.children) == len(children)
        except Exception:
            self.children = old_children
            raise
        # ATOMIC end

    @children.deleter
    def children(self):
        children = self.children
        self._pre_detach_children(children)
        for child in self.children:
            child.parent = None
        if ASSERTIONS:  # pragma: no branch
            assert len(self.children) == 0
        self._post_detach_children(children)

    def _pre_detach_children(self, children):
        """Method call before detaching `children`."""

    def _post_detach_children(self, children):
        """Method call after detaching `children`."""

    def _pre_attach_children(self, children):
        """Method call before attaching `children`."""

    def _post_attach_children(self, children):
        """Method call after attaching `children`."""

    @property
    def path(self):
        """
        Path from root node down to this `Node`.

        >>> from anytree import Node
        >>> udo = Node("Udo")
        >>> marc = Node("Marc", parent=udo)
        >>> lian = Node("Lian", parent=marc)
        >>> udo.path
        (Node('/Udo'),)
        >>> marc.path
        (Node('/Udo'), Node('/Udo/Marc'))
        >>> lian.path
        (Node('/Udo'), Node('/Udo/Marc'), Node('/Udo/Marc/Lian'))
        """
        return self._path

    def iter_path_reverse(self):
        """
        Iterate up the tree from the current node to the root node.

        >>> from anytree import Node
        >>> udo = Node("Udo")
        >>> marc = Node("Marc", parent=udo)
        >>> lian = Node("Lian", parent=marc)
        >>> for node in udo.iter_path_reverse():
        ...     print(node)
        Node('/Udo')
        >>> for node in marc.iter_path_reverse():
        ...     print(node)
        Node('/Udo/Marc')
        Node('/Udo')
        >>> for node in lian.iter_path_reverse():
        ...     print(node)
        Node('/Udo/Marc/Lian')
        Node('/Udo/Marc')
        Node('/Udo')
        """
        node = self
        while node is not None:
            yield node
            node = node.parent

    @property
    def _path(self):
        return tuple(reversed(list(self.iter_path_reverse())))

    @property
    def ancestors(self):
        """
        All parent nodes and their parent nodes.

        >>> from anytree import Node
        >>> udo = Node("Udo")
        >>> marc = Node("Marc", parent=udo)
        >>> lian = Node("Lian", parent=marc)
        >>> udo.ancestors
        ()
        >>> marc.ancestors
        (Node('/Udo'),)
        >>> lian.ancestors
        (Node('/Udo'), Node('/Udo/Marc'))
        """
        if self.parent is None:
            return tuple()
        return self.parent.path

    @property
    def anchestors(self):
        """
        All parent nodes and their parent nodes - see :any:`ancestors`.

        The attribute `anchestors` is just a typo of `ancestors`. Please use `ancestors`.
        This attribute will be removed in the 3.0.0 release.
        """
        warnings.warn(".anchestors was a typo and will be removed in version 3.0.0", DeprecationWarning)
        return self.ancestors

    @property
    def descendants(self):
        """
        All child nodes and all their child nodes.

        >>> from anytree import Node
        >>> udo = Node("Udo")
        >>> marc = Node("Marc", parent=udo)
        >>> lian = Node("Lian", parent=marc)
        >>> loui = Node("Loui", parent=marc)
        >>> soe = Node("Soe", parent=lian)
        >>> udo.descendants
        (Node('/Udo/Marc'), Node('/Udo/Marc/Lian'), Node('/Udo/Marc/Lian/Soe'), Node('/Udo/Marc/Loui'))
        >>> marc.descendants
        (Node('/Udo/Marc/Lian'), Node('/Udo/Marc/Lian/Soe'), Node('/Udo/Marc/Loui'))
        >>> lian.descendants
        (Node('/Udo/Marc/Lian/Soe'),)
        """
        return tuple(PreOrderIter(self))[1:]

    @property
    def root(self):
        """
        Tree Root Node.

        >>> from anytree import Node
        >>> udo = Node("Udo")
        >>> marc = Node("Marc", parent=udo)
        >>> lian = Node("Lian", parent=marc)
        >>> udo.root
        Node('/Udo')
        >>> marc.root
        Node('/Udo')
        >>> lian.root
        Node('/Udo')
        """
        node = self
        while node.parent is not None:
            node = node.parent
        return node

    @property
    def siblings(self):
        """
        Tuple of nodes with the same parent.

        >>> from anytree import Node
        >>> udo = Node("Udo")
        >>> marc = Node("Marc", parent=udo)
        >>> lian = Node("Lian", parent=marc)
        >>> loui = Node("Loui", parent=marc)
        >>> lazy = Node("Lazy", parent=marc)
        >>> udo.siblings
        ()
        >>> marc.siblings
        ()
        >>> lian.siblings
        (Node('/Udo/Marc/Loui'), Node('/Udo/Marc/Lazy'))
        >>> loui.siblings
        (Node('/Udo/Marc/Lian'), Node('/Udo/Marc/Lazy'))
        """
        parent = self.parent
        if parent is None:
            return tuple()
        return tuple(node for node in parent.children if node is not self)

    @property
    def leaves(self):
        """
        Tuple of all leaf nodes.

        >>> from anytree import Node
        >>> udo = Node("Udo")
        >>> marc = Node("Marc", parent=udo)
        >>> lian = Node("Lian", parent=marc)
        >>> loui = Node("Loui", parent=marc)
        >>> lazy = Node("Lazy", parent=marc)
        >>> udo.leaves
        (Node('/Udo/Marc/Lian'), Node('/Udo/Marc/Loui'), Node('/Udo/Marc/Lazy'))
        >>> marc.leaves
        (Node('/Udo/Marc/Lian'), Node('/Udo/Marc/Loui'), Node('/Udo/Marc/Lazy'))
        """
        return tuple(PreOrderIter(self, filter_=lambda node: node.is_leaf))

    @property
    def is_leaf(self):
        """
        `Node` has no children (External Node).

        >>> from anytree import Node
        >>> udo = Node("Udo")
        >>> marc = Node("Marc", parent=udo)
        >>> lian = Node("Lian", parent=marc)
        >>> udo.is_leaf
        False
        >>> marc.is_leaf
        False
        >>> lian.is_leaf
        True
        """
        return len(self.__children_or_empty) == 0

    @property
    def is_root(self):
        """
        `Node` is tree root.

        >>> from anytree import Node
        >>> udo = Node("Udo")
        >>> marc = Node("Marc", parent=udo)
        >>> lian = Node("Lian", parent=marc)
        >>> udo.is_root
        True
        >>> marc.is_root
        False
        >>> lian.is_root
        False
        """
        return self.parent is None

    @property
    def height(self):
        """
        Number of edges on the longest path to a leaf `Node`.

        >>> from anytree import Node
        >>> udo = Node("Udo")
        >>> marc = Node("Marc", parent=udo)
        >>> lian = Node("Lian", parent=marc)
        >>> udo.height
        2
        >>> marc.height
        1
        >>> lian.height
        0
        """
        children = self.__children_or_empty
        if children:
            return max(child.height for child in children) + 1
        return 0

    @property
    def depth(self):
        """
        Number of edges to the root `Node`.

        >>> from anytree import Node
        >>> udo = Node("Udo")
        >>> marc = Node("Marc", parent=udo)
        >>> lian = Node("Lian", parent=marc)
        >>> udo.depth
        0
        >>> marc.depth
        1
        >>> lian.depth
        2
        """
        # count without storing the entire path
        # pylint: disable=W0631
        for depth, _ in enumerate(self.iter_path_reverse()):
            continue
        return depth

    @property
    def size(self):
        """
        Tree size --- the number of nodes in tree starting at this node.

        >>> from anytree import Node
        >>> udo = Node("Udo")
        >>> marc = Node("Marc", parent=udo)
        >>> lian = Node("Lian", parent=marc)
        >>> loui = Node("Loui", parent=marc)
        >>> soe = Node("Soe", parent=lian)
        >>> udo.size
        5
        >>> marc.size
        4
        >>> lian.size
        2
        >>> loui.size
        1
        """
        # count without storing the entire path
        # pylint: disable=W0631
        for size, _ in enumerate(PreOrderIter(self), 1):
            continue
        return size

    def _pre_detach(self, parent):
        """Method call before detaching from `parent`."""

    def _post_detach(self, parent):
        """Method call after detaching from `parent`."""

    def _pre_attach(self, parent):
        """Method call before attaching to `parent`."""

    def _post_attach(self, parent):
        """Method call after attaching to `parent`."""<|MERGE_RESOLUTION|>--- conflicted
+++ resolved
@@ -10,15 +10,7 @@
 
 class NodeMixin:
 
-<<<<<<< HEAD
-    __slots__ = ["__parent", "__children"]
-    
-    separator = "/"
-
-    u"""
-=======
     """
->>>>>>> 29609366
     The :any:`NodeMixin` class extends any Python class to a tree node.
 
     The only tree relevant information is the `parent` attribute.
@@ -84,6 +76,8 @@
     ├── my1  1 0
     └── my2  0 2
     """
+
+    __slots__ = ["__parent", "__children"]
 
     separator = "/"
 
